<?xml version="1.0" encoding="UTF-8"?>
<classpath>
	<classpathentry kind="src" path="src"/>
	<classpathentry kind="src" path="resources"/>
	<classpathentry exported="true" kind="con" path="org.eclipse.jdt.launching.JRE_CONTAINER">
		<attributes>
			<attribute name="module" value="true"/>
		</attributes>
	</classpathentry>
	<classpathentry exported="true" kind="con" path="org.eclipse.jdt.junit.JUNIT_CONTAINER/5"/>
	<classpathentry exported="true" kind="lib" path="lib/json-20200518.jar">
		<attributes>
			<attribute name="module" value="true"/>
		</attributes>
	</classpathentry>
<<<<<<< HEAD
	<classpathentry kind="con" path="org.eclipse.jdt.USER_LIBRARY/paintLib">
		<attributes>
			<attribute name="module" value="true"/>
		</attributes>
	</classpathentry>
	<classpathentry kind="con" path="org.eclipse.jdt.USER_LIBRARY/javafx">
		<attributes>
			<attribute name="module" value="true"/>
		</attributes>
	</classpathentry>
	<classpathentry kind="lib" path="lib/json-simple-1.1.1.jar"/>
=======
	<classpathentry kind="lib" path="/path/to/lib/json-20200518.jar"/>
>>>>>>> 7f98c89c
	<classpathentry kind="output" path="bin"/>
</classpath><|MERGE_RESOLUTION|>--- conflicted
+++ resolved
@@ -13,7 +13,7 @@
 			<attribute name="module" value="true"/>
 		</attributes>
 	</classpathentry>
-<<<<<<< HEAD
+
 	<classpathentry kind="con" path="org.eclipse.jdt.USER_LIBRARY/paintLib">
 		<attributes>
 			<attribute name="module" value="true"/>
@@ -25,8 +25,6 @@
 		</attributes>
 	</classpathentry>
 	<classpathentry kind="lib" path="lib/json-simple-1.1.1.jar"/>
-=======
-	<classpathentry kind="lib" path="/path/to/lib/json-20200518.jar"/>
->>>>>>> 7f98c89c
+
 	<classpathentry kind="output" path="bin"/>
 </classpath>