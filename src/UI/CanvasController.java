--- conflicted
+++ resolved
@@ -34,6 +34,7 @@
 import processing.IUser;
 import processing.ProcessingFactory;
 import processing.Processor;
+import processing.utility.Dimension;
 import processing.utility.Intensity;
 import processing.utility.Pixel;
 import processing.utility.Position;
@@ -104,11 +105,7 @@
 	private Button line,rect,square,triangle,circle,oval;
 	
 	@FXML
-<<<<<<< HEAD
-	private Canvas canvasF;
-=======
 	private static Canvas canvasF;
->>>>>>> 9a52f51c
 	
 	@FXML
 	private Canvas canvasB;
@@ -182,7 +179,7 @@
 	}
 	
 	/***
-	 * Function called when reset button is clicked.
+	 * Function called when brush is clicked.
 	 ***/
 	@FXML
    	public void brushClicked(ActionEvent e ) {
@@ -193,22 +190,16 @@
 	    	}
    	}
 
+	/***
+	 * Function called when reset button is clicked.
+	 ***/
    	public void resetClicked(ActionEvent e ) {
    		
    	}
 	
 	/***
-	 * Function called when brush is clicked.
-	 ***/
-	@FXML
-	public void brushClicked(ActionEvent e ) {
-		Shapes.defaultSelected();
-	}
-	
-	/***
 	 * Function called when brush size is changed.
 	 ***/
-
 	@FXML
    	public void brushSizeChanged(ActionEvent e ) {
 	    	synchronized(this) {
@@ -494,11 +485,7 @@
 				Intensity i= pix.intensity;
 				Position p = pix.position;
 				gc.setStroke(Color.rgb(i.r, i.g, i.b));
-<<<<<<< HEAD
-				gc.strokeRect(p.r/100,p.c/100,2,2);
-=======
 				gc.strokeRect(p.r,p.c,2,2);
->>>>>>> 9a52f51c
 			}
 			logger.log(ModuleID.UI, LogLevel.SUCCESS, "Canvas Updated Successfuly");
 		}
@@ -516,7 +503,7 @@
 	public void cursorClicked(ActionEvent cursorButtonClick) {
 		synchronized(this) {
 			currentMode = CurrentMode.CURSOR_MODE;
-			canvas.setCursor(Cursor.CROSSHAIR);
+			canvasF.setCursor(Cursor.CROSSHAIR);
 		}
 	}
    
