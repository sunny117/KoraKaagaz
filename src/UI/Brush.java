--- conflicted
+++ resolved
@@ -15,6 +15,7 @@
 import javafx.scene.canvas.GraphicsContext;
 import javafx.scene.paint.Color;
 import javafx.scene.shape.StrokeLineCap;
+
 /**
  * This deals with the brush class that has both brush and eraser.
  * It has functions that are called by the canvas controller.
@@ -43,7 +44,6 @@
 	}
 
 	/**
-<<<<<<< HEAD
 	 *This is called on mouse release for brush to send all the pixels as an arraylist to the processing module
 	 *@param color   any color selected
 	 *@param g   context 
@@ -54,23 +54,8 @@
 	 *@returns nothing
 	 */
 	public static void drawBrush(Color color,GraphicsContext g, double startx, double starty, double endx, double endy) {
-	    	g.setStroke(color);
-	    	
-	    	g.stroke();
-=======
-	 * This is called on mouse release for brush to send all the pixels as an arraylist to the processing module
-	 * @param color   any color selected
-	 * @param g   context
-	 * @param x12 start pt(X)
-	 * @param y12 start pt(Y)
-	 * @param x22 end(dragged) pt(X)
-	 * @param y22 end(dragged) pt(Y)
-	 * @returns nothing
-	 */
-	public static void drawBrush(Color color,GraphicsContext g, double x12, double y12, double x22, double y22) {
 		g.setStroke(color);
 		g.stroke();
->>>>>>> 1e193ee0
 		g.closePath();
 
 		drawerase.drawCurve(pixels);
@@ -78,7 +63,6 @@
     	}
 
 	/**
-<<<<<<< HEAD
 	 *This is called on mouse release for eraser to send all positions as an arraylist to the processing module
 	 *@param color   any color selected
 	 *@param g   context 
@@ -89,20 +73,6 @@
 	 *@returns nothing
 	 */
 	public static void drawEraser(Color color,GraphicsContext g, double startx, double starty, double endx, double endy) {
-	    	//g.stroke();
-=======
-	 * This is called on mouse release for eraser to send all positions as an arraylist to the processing module
-	 * @param color   any color selected
-	 * @param g   context
-	 * @param x12 start pt(X)
-	 * @param y12 start pt(Y)
-	 * @param x22 end(dragged) pt(X)
-	 * @param y22 end(dragged) pt(Y)
-	 * @returns nothing
-	 */
-	public static void drawEraser(Color color,GraphicsContext g, double x12, double y12, double x22, double y22) {
-		g.stroke();
->>>>>>> 1e193ee0
 		g.closePath();
 
 		drawerase.erase(position);
@@ -110,7 +80,6 @@
     	}
 
 	/**
-<<<<<<< HEAD
 	 *It is to show the brush effect while mouse drag and collect data to send to processing team
 	 *@param canvas  canvas to do on
 	 *@param color   any color selected
@@ -121,23 +90,10 @@
 	 *@param endy end(dragged) pt(Y)
 	 *@param size brushsize
 	 *@returns nothing
-=======
-	 * It is to show the brush effect while mouse drag and collect data to send to processing team
-	 * @param canvas  canvas to do on
-	 * @param color   any color selected
-	 * @param g   context
-	 * @param x12 start pt(X)
-	 * @param y12 start pt(Y)
-	 * @param x22 end(dragged) pt(X)
-	 * @param y22 end(dragged) pt(Y)
-	 * @param size brushsize
-	 * @returns nothing
->>>>>>> 1e193ee0
 	 */
 	public static void drawBrushEffect(
 		Canvas canvasB,
 		Color color,
-<<<<<<< HEAD
 		GraphicsContext g, 
 		double startx, double starty, double endx, double endy,double size
 	) {
@@ -197,23 +153,6 @@
 				 * start point for position 
 				 */
 				Position  start = new Position((int) (x*100),(int) (y*100));
-=======
-		GraphicsContext g,
-		double x12, double y12, double x22, double y22,double size
-	) {
-		double x = x22 - size / 2;
-		double y = y22 - size / 2;
-
-		g.setFill(color);
-		g.fillRect(x, y, size, size);
-
-		Intensity i = new Intensity((int) color.getRed(),(int) color.getGreen(),(int) color.getBlue());
-		for (int j = (int)y; j < (int)(y+size); j+=2)
-		{
-			for (int k = (int)x; k < (int)(x+size); k+=2)
-		    	{
-				Position  start = new Position((int) (j*100),(int) (k*100));
->>>>>>> 1e193ee0
 				Pixel p1 = new Pixel(start,i);
 				pixels.add(p1);
 		    }
@@ -221,7 +160,6 @@
 	}
 
 	/**
-<<<<<<< HEAD
 	 *It is to show the erase effect while mouse drag and collect data to send to processing team
 	 *@param canvas  canvas to do on
 	 *@param color   any color selected
@@ -232,28 +170,13 @@
 	 *@param endy end(dragged) pt(Y)
 	 *@param size brushsize
 	 *@returns nothing
-=======
-	 * It is to show the erase effect while mouse drag and collect data to send to processing team
-	 * @param canvas  canvas to do on
-	 * @param color   any color selected
-	 * @param g   context
-	 * @param x12 start pt(X)
-	 * @param y12 start pt(Y)
-	 * @param x22 end(dragged) pt(X)
-	 * @param y22 end(dragged) pt(Y)
-	 * @param size brushsize
-	 * @returns nothing
->>>>>>> 1e193ee0
 	 */
 	public static void drawEraserEffect(
 		Canvas canvasB,
 		Color color,
-<<<<<<< HEAD
 		GraphicsContext g, 
 		double startx, double starty, double endx, double endy,double size
-	) {
-		g.setFill(color);
-		
+	) {	
 		g.stroke();
 		g.setLineCap(StrokeLineCap.ROUND);
 		g.setLineWidth(size);
@@ -286,19 +209,6 @@
 		for (int j = 0; j <= (int)(Math.sqrt((endy - starty) * (endy - starty) + (endx - startx) * (endx - startx))); j+=2) 
 		{
 			for (int k = (int)(-1 * size/2); k <= (int)(size/2); k+=1) 
-=======
-		GraphicsContext g,
-		double x12, double y12, double x22, double y22,double size
-	) {
-		double x = x22 - size / 2;
-		double y = y22 - size / 2;
-
-		g.clearRect(x, y, size, size);
-
-		for (int j = (int)y; j < (int)(y+size); j+=2)
-		{
-			for (int k = (int)x; k < (int)(x+size); k+=2)
->>>>>>> 1e193ee0
 		    {
 				if(flag==0) {
 					x = startx + Math.sqrt((j*j)/(m * m + 1)) + ( Math.abs(m * k) * ( Math.sqrt(1/(1 + m * m)) ) ) ;
