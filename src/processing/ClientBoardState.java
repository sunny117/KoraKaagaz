package processing;

import java.util.*;
import processing.boardobject.*;
import processing.utility.*;
import networking.ICommunicator;
import processing.handlers.*;

/**
* This class contains all the info of the current board.
*
* @author Himanshu Jain
* @reviewer Ahmed Zaheer Dadarkar
*/

public class ClientBoardState {
	
	//maps is an object of the BoardState containing both the maps
	public static BoardState maps = new BoardState();
	
	//port Number of the Board Server
	public static Port portNumber;
	
	//public static Map <Identifier identifier, IChanges handler>
	
	public static BoardId boardId;
	
	//undo and redo stacks
	public static ArrayList <BoardObject> undoStack = new ArrayList <BoardObject>();
	public static ArrayList <BoardObject> redoStack = new ArrayList <BoardObject>();
	
	/**
	 * Will remain empty on the client side, as there is no need to know all the users to the client.
	 * Server will use this users List to maintain the list of all the users connected to this Board.
	 */
	public static ArrayList <String> users = new ArrayList <String>();
	
	//to store the selected object
	private static PriorityQueueObject selectedObject;
	
	//to store the username and userId
	public static Username username;
	public static UserId userId;
	public static IpAddress userIP;
	public static Port userPort;
	
	public static IpAddress serverIp;
	public static Port serverPort = new Port(8467);
	
	public static BrushRadius brushSize;
	
<<<<<<< HEAD
	public static ICommunicator communicator;
	
	public static void start() {
		ClientBoardState.communicator.subscribeForNotifications("ProcessingObject", new ObjectHandler());
		ClientBoardState.communicator.subscribeForNotifications("ProcessingBoardState", new BoardStateHandler());
		ClientBoardState.communicator.subscribeForNotifications("ProcessingServerPort", new PortHandler());
		ClientBoardState.communicator.subscribeForNotifications("ProcessingBoardId", new BoardIdHandler());
		while(ClientBoardState.boardId != null) {
			// wait until we receive a boardId from the server
		}
	}
	
	public static synchronized void setSelectedObject(PriorityQueueObject selectedObject) {
		ClientBoardState.selectedObject = selectedObject;
	}
	
	public static synchronized PriorityQueueObject getSelectedObject() {
		return ClientBoardState.selectedObject;
	}
=======
	public static Dimension boardDimension;
	
>>>>>>> fed84c02
}<|MERGE_RESOLUTION|>--- conflicted
+++ resolved
@@ -49,7 +49,6 @@
 	
 	public static BrushRadius brushSize;
 	
-<<<<<<< HEAD
 	public static ICommunicator communicator;
 	
 	public static void start() {
@@ -69,8 +68,7 @@
 	public static synchronized PriorityQueueObject getSelectedObject() {
 		return ClientBoardState.selectedObject;
 	}
-=======
+	
 	public static Dimension boardDimension;
 	
->>>>>>> fed84c02
 }