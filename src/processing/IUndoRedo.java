--- conflicted
+++ resolved
@@ -11,15 +11,9 @@
 	 * redo will perform the redo operation
 	 */
     void redo();
-
     
-<<<<<<< HEAD
     /***
      * undo will perform the undo operation
      */
     void undo();
-=======
-    // undo the work done by a particular user
-    void undo();                                                                                           
->>>>>>> 2f6f61a0
 }