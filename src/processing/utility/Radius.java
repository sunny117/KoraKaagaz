--- conflicted
+++ resolved
@@ -20,18 +20,17 @@
 	public Radius(double radius) {
 		this.radius = radius;
 	}
-	
-<<<<<<< HEAD
-	/*
-	 * Equals Method
+
+	/**
+	 * Copy Constructor
 	 */
-=======
-	// Copy Constructor for Radius Class
 	public Radius(Radius radiusObject) {
 		radius = radiusObject.radius;
 	}
 	
->>>>>>> 4236e9ad
+	/*
+	 * Equals Method
+	 */
 	public boolean equals(Object obj) {
 		if(obj instanceof Radius)
 			return radius == ((Radius)obj).radius;
