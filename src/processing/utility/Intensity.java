--- conflicted
+++ resolved
@@ -27,19 +27,18 @@
 		b = blue;
 	}
 	
-<<<<<<< HEAD
-	/*
-	 * Equals Method
+	/**
+	 * Copy Constructor
 	 */
-=======
-	// Copy constructor for Intensity Class
 	public Intensity(Intensity intensity) {
 		r = intensity.r;
 		g = intensity.g;
 		b = intensity.b;
 	}
 	
->>>>>>> 4236e9ad
+	/*
+	 * Equals Method
+	 */
 	@Override
 	public boolean equals(Object obj) {
 		if(obj instanceof Intensity) {
