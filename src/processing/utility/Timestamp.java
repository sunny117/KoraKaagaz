--- conflicted
+++ resolved
@@ -9,7 +9,6 @@
  */
 
 public class Timestamp implements Comparable<Timestamp> {
-<<<<<<< HEAD
 	/*
 	 * Timestamp is internally stored as a Date
 	 */
@@ -20,29 +19,22 @@
 	 * 
 	 * @param date Date to build the timestamp
 	 */
-=======
-	private Date date; // Date
-
-	// Constructor for Timestamp
->>>>>>> 4236e9ad
 	public Timestamp(Date date) {
 		this.date = date;
 	}
 	
-<<<<<<< HEAD
+	/**
+	 * Copy Constructor
+	 */
+	public Timestamp(Timestamp timestampObj) {
+		date = new Date(timestampObj.date.getTime());
+	}
+	
 	/*
 	 * Converts to String
 	 * 
 	 * @return Timestamp as a String
 	 */
-=======
-	// Copy Constructor for Timestamp
-	public Timestamp(Timestamp timestampObj) {
-		date = new Date(timestampObj.date.getTime());
-	}
-	
-	// Convert timestamp to String
->>>>>>> 4236e9ad
 	public String toString() {
 		return date.toString();
 	}
