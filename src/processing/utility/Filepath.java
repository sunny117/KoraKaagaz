--- conflicted
+++ resolved
@@ -21,20 +21,18 @@
 		this.filepath = filepath;
 	}
 	
-<<<<<<< HEAD
+	/**
+	 * Copy Constructor
+	 */
+	public Filepath(Filepath filepathObject) {
+		filepath = filepathObject.filepath;
+	}
+	
 	/*
 	 * Converts to String
 	 * 
 	 * @return Filepath as a String
 	 */
-=======
-	// Copy Constructor for Filepath Class
-	public Filepath(Filepath filepathObject) {
-		filepath = filepathObject.filepath;
-	}
-	
-	// Convert to String
->>>>>>> 4236e9ad
 	public String toString() {
 		return filepath;
 	}
