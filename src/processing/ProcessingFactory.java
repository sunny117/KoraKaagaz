--- conflicted
+++ resolved
@@ -1,13 +1,6 @@
 package processing;
 
 /**
-<<<<<<< HEAD
-* UI module will first create the object of this factory class and then will call the function getProcessor()
-* which will return them an object of type Processor.
-*
-* @author Himanshu Jain
-*/
-=======
  * This Factory class provides an object of the Processor class, where all the functions for
  * Interfaces are implemented.
  * It is following singleton pattern so that only one object of the class will be created.
@@ -15,7 +8,6 @@
  * @author Himanshu Jain
  * @reviewer Ahmed Zaheer Dadarkar
  */
->>>>>>> b89ebe10
 
 public class ProcessingFactory {
 	
