--- conflicted
+++ resolved
@@ -4,20 +4,14 @@
 import processing.utility.*;
 
 /**
-<<<<<<< HEAD
-* This file implements all the function and uses the static functions defined by some other classes.
-* UI will get an object of this class after they call the getProcessor function of ProcessingFactory class.
-*
-* @author Himanshu Jain
-*/
-=======
+
  * This file implements all the function and uses the static functions defined by some other classes.
  * UI will get an object of this class after they call the getProcessor function of ProcessingFactory class.
  *
  * @author Himanshu Jain
  * @reviewer Ahmed Zaheer Dadarkar
  */
->>>>>>> b89ebe10
+
 
 public class Processor implements IDrawErase, IDrawShapes, IOperation, IUndoRedo, IUser {
 	
